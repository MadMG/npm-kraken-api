--- conflicted
+++ resolved
@@ -10,11 +10,7 @@
  * @param {String} [options.otp] Two-factor password (optional) (also, doesn't work)
  * @param {Number} [options.timeout] Maximum timeout (in milliseconds) for all API-calls (passed to `request`)
  */
-<<<<<<< HEAD
-function KrakenClient(key, secret, otp, config = {}) {
-=======
 function KrakenClient(key, secret, options) {
->>>>>>> ca939e6d
 	var self = this;
 
 	// make sure to be backwards compatible
@@ -25,16 +21,11 @@
 
 	var config = {
 		url: 'https://api.kraken.com',
-		version: config.version || '0',
+		version: options.version || '0',
 		key: key,
 		secret: secret,
-<<<<<<< HEAD
-		otp: otp,
-		timeoutMS: config.timeout || 5000
-=======
 		otp: options.otp,
 		timeoutMS: options.timeout || 5000
->>>>>>> ca939e6d
 	};
 
 	/**
@@ -173,7 +164,7 @@
 					if (krakenError) {
 						return callback.call(self, new Error('Kraken API returned error: ' + krakenError), null);
 					} else {
-						return callback.call(self, new Error('Kraken API returned an unknown error'), null);	
+						return callback.call(self, new Error('Kraken API returned an unknown error'), null);
 					}
 				}
 				else {
